--- conflicted
+++ resolved
@@ -32,11 +32,7 @@
 logzio-python-handler = "^3.0.0"
 backoff = "^1.11.1"
 uvloop = "^0.16.0"
-<<<<<<< HEAD
-connect-eaas-core = ">=26.11,<27"
-=======
 connect-eaas-core = ">=26.12,<27"
->>>>>>> 09768ca7
 httpx = "^0.23.0"
 rich = "^12.5.1"
 pyfiglet = "^0.8.post1"
